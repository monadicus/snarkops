use std::sync::Arc;

use ::jwt::VerifyWithKey;
use axum::{
    extract::{
        ws::{Message, WebSocket},
        Query, State, WebSocketUpgrade,
    },
    http::HeaderMap,
    middleware,
    response::{IntoResponse, Response},
    routing::get,
    Router,
};
use futures_util::stream::StreamExt;
use http::StatusCode;
use prometheus_http_query::Client as PrometheusClient;
use serde::Deserialize;
use snops_common::{
    constant::HEADER_AGENT_KEY,
    prelude::*,
    rpc::{
        agent::{AgentServiceClient, Handshake},
        control::ControlService,
    },
};
use tarpc::server::Channel;
use tokio::select;
use tracing::{error, info, warn};

use self::{
    error::StartError,
    jwt::{Claims, JWT_SECRET},
    rpc::ControlRpcServer,
};
use crate::{
    cli::Cli,
    db::{self, document::DbDocument},
    logging::{log_request, req_stamp},
    server::rpc::{MuxedMessageIncoming, MuxedMessageOutgoing},
    state::{Agent, AgentFlags, AppState, GlobalState},
};

mod api;
mod content;
pub mod error;
pub mod jwt;
pub mod models;
pub mod prometheus;
mod rpc;

pub async fn start(cli: Cli) -> Result<(), StartError> {
    let db = db::Database::open(&cli.path.join("store"))?;

    let prometheus = cli
        .prometheus
        .as_ref()
        .and_then(|p| PrometheusClient::try_from(p.as_str()).ok());

    let state = Arc::new(GlobalState::load(cli, db, prometheus).await?);

    let app = Router::new()
        .route("/agent", get(agent_ws_handler))
        .nest("/api/v1", api::routes())
        .nest("/prometheus", prometheus::routes())
        .nest("/content", content::init_routes(&state).await)
        .with_state(state)
        .layer(middleware::map_response(log_request))
        .layer(middleware::from_fn(req_stamp));

    let listener = tokio::net::TcpListener::bind("0.0.0.0:1234")
        .await
        .map_err(StartError::TcpBind)?;
    axum::serve(listener, app)
        .await
        .map_err(StartError::Serve)?;

    Ok(())
}

#[derive(Debug, Deserialize)]
struct AgentWsQuery {
    id: Option<AgentId>,
    #[serde(flatten)]
    flags: AgentFlags,
}

async fn agent_ws_handler(
    ws: WebSocketUpgrade,
    headers: HeaderMap,
    State(state): State<AppState>,
    Query(query): Query<AgentWsQuery>,
) -> Response {
    match (&state.agent_key, headers.get(HEADER_AGENT_KEY)) {
        // assert key equals passed header
        (Some(key), Some(header)) if key == header.to_str().unwrap_or_default() => (),

        // forbid if key is incorrect
        (Some(_), _) => {
            warn!("an agent has attempted to connect with a mismatching agent key");
            return StatusCode::UNAUTHORIZED.into_response();
        }

        // allow if no key is present
        _ => (),
    }

    ws.on_upgrade(|socket| handle_socket(socket, headers, state, query))
        .into_response()
}

async fn handle_socket(
    mut socket: WebSocket,
    headers: HeaderMap,
    state: AppState,
    query: AgentWsQuery,
) {
    let claims = headers
        .get("Authorization")
        .and_then(|auth| -> Option<Claims> {
            let auth = auth.to_str().ok()?;
            if !auth.starts_with("Bearer ") {
                return None;
            }

            let token = &auth[7..];

            // get claims out of the specified JWT
            token.verify_with_key(&*JWT_SECRET).ok()
        })
        .filter(|claims| {
            // ensure the id is correct
            if let Some(id) = query.id {
                if claims.id != id {
                    warn!("connecting agent specified an id different than the claim");
                    return false;
                }
            }

            true
        });

    // TODO: the client should provide us with some information about itself (num
    // cpus, etc.) before we categorize it and add it as an agent to the agent pool

    // set up the RPC channels
    let (client_response_in, client_transport, mut client_request_out) = RpcTransport::new();
    let (server_request_in, server_transport, mut server_response_out) = RpcTransport::new();

    // set up the client, facing the agent server
    let client =
        AgentServiceClient::new(tarpc::client::Config::default(), client_transport).spawn();

    let id: AgentId = 'insertion: {
        let client = client.clone();
<<<<<<< HEAD
        let mut pool = state.pool.write().await;
        let mut handshake = Handshake {
            loki: state.cli.loki.clone(),
            ..Default::default()
        };
=======
        let mut handshake = Handshake::default();
>>>>>>> 4bc2ace5

        // attempt to reconnect if claims were passed
        'reconnect: {
            if let Some(claims) = claims {
                let Some(mut agent) = state.pool.get_mut(&claims.id) else {
                    warn!("connecting agent is trying to identify as an unrecognized agent");
                    break 'reconnect;
                };

                let id = agent.id();
                if agent.is_connected() {
                    warn!(
                        "connecting agent is trying to identify as an already-connected agent {id}"
                    );
                    break 'reconnect;
                }

                // compare the stored nonce with the JWT's nonce
                if agent.claims().nonce != claims.nonce {
                    warn!("connecting agent {id} is trying to identify with an invalid nonce");
                    break 'reconnect;
                }

                if let AgentState::Node(env, _) = agent.state() {
                    if !state.envs.contains_key(env) {
                        info!("setting agent {id} to Inventory state due to missing env {env}");
                        agent.set_state(AgentState::Inventory);
                    }
                }

                // attach the current known agent state to the handshake
                agent.state().clone_into(&mut handshake.state);

                // mark the agent as connected, update the flags as well
                agent.mark_connected(client, query.flags);

                info!("agent {id} reconnected");
                if let Err(e) = agent.save(&state.db, id) {
                    error!("failed to save agent {id} to the database: {e}");
                }

                // handshake with client
                // note: this may cause a reconciliation, so this *may* be non-instant
                // unwrap safety: this agent was just `mark_connected` with a valid client
                let client = agent.rpc().cloned().unwrap();
                tokio::spawn(async move {
                    // we do this in a separate task because we don't want to hold up pool insertion
                    match client.handshake(tarpc::context::current(), handshake).await {
                        Ok(Ok(())) => (),
                        Ok(Err(e)) => {
                            error!("failed to perform client handshake reconciliation: {e}")
                        }
                        Err(e) => error!("failed to perform client handshake: {e}"),
                    }
                });

                break 'insertion id;
            }
        }

        // otherwise, we need to create an agent and give it a new JWT
        // TODO: remove unnamed agents
        let id = query.id.unwrap_or_else(AgentId::rand);

        // check if an agent with this id is already online
        if state
            .pool
            .get(&id)
            .map(|a| a.is_connected())
            .unwrap_or_default()
        {
            warn!("an agent is trying to identify as an already-connected agent {id}");
            socket.send(Message::Close(None)).await.ok();
            return;
        }

        // create a new agent
        let agent = Agent::new(client.to_owned(), id, query.flags);

        // sign the jwt
        let signed_jwt = agent.sign_jwt();
        handshake.jwt = Some(signed_jwt);

        // handshake with the client
        tokio::spawn(async move {
            // we do this in a separate task because we don't want to hold up pool insertion
            match client.handshake(tarpc::context::current(), handshake).await {
                Ok(Ok(())) => (),
                Ok(Err(e)) => error!("failed to perform client handshake reconciliation: {e}"),
                Err(e) => error!("failed to perform client handshake: {e}"),
            }
        });

        // insert a new agent into the pool
        if let Err(e) = agent.save(&state.db, id) {
            error!("failed to save agent {id} to the database: {e}");
        }
        state.pool.insert(id, agent);

        info!(
            "agent {id} connected; pool is now {} nodes",
            state.pool.len()
        );

        id
    };

    // fetch the agent's network addresses on connect/reconnect
    let state2 = Arc::clone(&state);
    tokio::spawn(async move {
        if let Ok((ports, external, internal)) = client.get_addrs(tarpc::context::current()).await {
            if let Some(mut agent) = state2.pool.get_mut(&id) {
                info!(
                    "agent {id} [{}], labels: {:?}, addrs: {external:?} {internal:?} @ {ports}, local pk: {}",
                    agent.modes(),
                    agent.str_labels(),
                    if agent.has_local_pk() { "yes" } else { "no" },
                );
                agent.set_ports(ports);
                agent.set_addrs(external, internal);
                if let Err(e) = agent.save(&state2.db, id) {
                    error!("failed to save agent {id} to the database: {e}");
                }
            }
        }
    });

    // set up the server, for incoming RPC requests
    let server = tarpc::server::BaseChannel::with_defaults(server_transport);
    let server_handle = tokio::spawn(
        server
            .execute(
                ControlRpcServer {
                    state: state.to_owned(),
                    agent: id,
                }
                .serve(),
            )
            .for_each(|r| async move {
                tokio::spawn(r);
            }),
    );

    loop {
        select! {
            // handle incoming messages
            msg = socket.recv() => {
                match msg {
                    Some(Err(_)) | None => break,
                    Some(Ok(Message::Binary(bin))) => {
                        let msg = match bincode::deserialize(&bin) {
                            Ok(msg) => msg,
                            Err(e) => {
                                error!("failed to deserialize a message from agent {id}: {e}");
                                continue;
                            }
                        };

                        match msg {
                            MuxedMessageIncoming::Control(msg) => server_request_in.send(msg).expect("internal RPC channel closed"),
                            MuxedMessageIncoming::Agent(msg) => client_response_in.send(msg).expect("internal RPC channel closed"),
                        }
                    }
                    _ => (),
                }
            }

            // handle outgoing requests
            msg = client_request_out.recv() => {
                let msg = msg.expect("internal RPC channel closed");
                let bin = bincode::serialize(&MuxedMessageOutgoing::Agent(msg)).expect("failed to serialize request");
                if (socket.send(Message::Binary(bin)).await).is_err() {
                    break;
                }
            }

            // handle outgoing responses
            msg = server_response_out.recv() => {
                let msg = msg.expect("internal RPC channel closed");
                let bin = bincode::serialize(&MuxedMessageOutgoing::Control(msg)).expect("failed to serialize response");
                if (socket.send(Message::Binary(bin)).await).is_err() {
                    break;
                }
            }
        }
    }

    // abort the RPC server handle
    server_handle.abort();

    // remove the client from the agent in the agent pool
    {
        // TODO: remove agent after 10 minutes of inactivity

        if let Some(mut agent) = state.pool.get_mut(&id) {
            agent.mark_disconnected();
        }

        info!("agent {id} disconnected");
    }
}<|MERGE_RESOLUTION|>--- conflicted
+++ resolved
@@ -153,15 +153,10 @@
 
     let id: AgentId = 'insertion: {
         let client = client.clone();
-<<<<<<< HEAD
-        let mut pool = state.pool.write().await;
         let mut handshake = Handshake {
             loki: state.cli.loki.clone(),
             ..Default::default()
         };
-=======
-        let mut handshake = Handshake::default();
->>>>>>> 4bc2ace5
 
         // attempt to reconnect if claims were passed
         'reconnect: {

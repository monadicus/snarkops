--- conflicted
+++ resolved
@@ -2,21 +2,15 @@
 use http::StatusCode;
 use serde::{ser::SerializeStruct, Serialize, Serializer};
 use serde_json::json;
-<<<<<<< HEAD
-use snops_common::{db::error::DatabaseError, impl_into_status_code, impl_into_type_str};
-=======
-use snops_common::{aot_cmds::AotCmdError, impl_into_status_code, impl_into_type_str};
->>>>>>> b0db3bcc
+use snops_common::{
+    aot_cmds::AotCmdError, db::error::DatabaseError, impl_into_status_code, impl_into_type_str,
+};
 use thiserror::Error;
 
 use crate::{
     cannon::error::CannonError,
-<<<<<<< HEAD
-    env::error::{EnvError, ExecutionError},
-=======
     db::error::DatabaseError,
     env::error::{EnvError, EnvRequestError, ExecutionError},
->>>>>>> b0db3bcc
     error::DeserializeError,
     schema::error::SchemaError,
     state::error::BatchReconcileError,

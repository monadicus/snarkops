--- conflicted
+++ resolved
@@ -104,15 +104,9 @@
 impl Node {
     pub fn into_state(&self, node_key: NodeKey) -> NodeState {
         NodeState {
-<<<<<<< HEAD
-            ty,
-            private_key: KeyState::None,
-
-=======
             ty: node_key.ty,
             node_key,
             private_key: Default::default(),
->>>>>>> e2a88fe1
             height: (0, self.height.into()),
             online: self.online,
             env: self.env.clone(),

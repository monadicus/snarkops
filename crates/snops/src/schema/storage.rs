use std::{
    collections::HashMap,
    ops::Deref,
    path::PathBuf,
    process::{ExitStatus, Stdio},
    sync::Arc,
};

use checkpoint::{CheckpointManager, RetentionPolicy};
use indexmap::IndexMap;
use lazy_static::lazy_static;
use serde::{de::DeserializeOwned, Deserialize, Serialize};
use snops_common::{
    api::{CheckpointMeta, StorageInfo},
    constant::{LEDGER_BASE_DIR, LEDGER_STORAGE_FILE, SNARKOS_GENESIS_FILE, VERSION_FILE},
    state::{KeyState, StorageId},
};
use tokio::process::Command;
use tracing::{error, info, warn};

use super::{
    error::{SchemaError, StorageError},
    nodes::KeySource,
};
use crate::{
    cli::Cli,
    db::document::DbDocument,
    error::CommandError,
    state::{persist::PersistStorage, GlobalState},
};

pub const STORAGE_DIR: &str = "storage";

/// A storage document. Explains how storage for a test should be set up.
#[derive(Serialize, Deserialize, Debug, Clone)]
#[serde(rename_all = "kebab-case")]
pub struct Document {
    pub id: StorageId,
    /// Regen version
    #[serde(default)]
    pub regen: u16,
    pub name: String,
    pub description: Option<String>,
    /// Tell nodes not to re-download the storage data.
    #[serde(default)]
    pub persist: bool,
    #[serde(default)]
    pub generate: Option<StorageGeneration>,
    #[serde(default)]
    pub connect: Option<url::Url>,
    #[serde(default)]
    pub retention_policy: Option<RetentionPolicy>,
}

/// Data generation instructions.
#[derive(Deserialize, Debug, Clone, Serialize)]
pub struct StorageGeneration {
    // TODO: individually validate arguments, or just pass them like this?
    #[serde(default)]
    pub genesis: GenesisGeneration,

    #[serde(default)]
    pub accounts: IndexMap<String, Accounts>,

    #[serde(default)]
    pub transactions: Vec<Transaction>,
}

#[derive(Debug, Clone, Serialize)]
pub struct Accounts {
    pub count: u16,
    #[serde(default)]
    pub seed: Option<u64>,
}

impl<'de> Deserialize<'de> for Accounts {
    fn deserialize<D>(deserializer: D) -> Result<Self, D::Error>
    where
        D: Deserializer<'de>,
    {
        struct AccountsVisitor;

        impl<'de> Visitor<'de> for AccountsVisitor {
            type Value = Accounts;

            fn expecting(&self, formatter: &mut std::fmt::Formatter) -> std::fmt::Result {
                formatter.write_str("a number or an object with a count and seed")
            }

            fn visit_u64<E>(self, v: u64) -> Result<Self::Value, E>
            where
                E: serde::de::Error,
            {
                Ok(Accounts {
                    count: v.min(u16::MAX as u64) as u16,
                    seed: None,
                })
            }

            fn visit_map<A>(self, mut map: A) -> Result<Self::Value, A::Error>
            where
                A: serde::de::MapAccess<'de>,
            {
                let mut count = None;
                let mut seed = None;

                while let Some(key) = map.next_key()? {
                    match key {
                        "count" => {
                            if count.is_some() {
                                return Err(serde::de::Error::duplicate_field("count"));
                            }
                            count = Some(map.next_value()?);
                        }
                        "seed" => {
                            if seed.is_some() {
                                return Err(serde::de::Error::duplicate_field("seed"));
                            }
                            seed = Some(map.next_value()?);
                        }
                        _ => return Err(serde::de::Error::unknown_field(key, &["count", "seed"])),
                    }
                }

                Ok(Accounts {
                    count: count.ok_or_else(|| serde::de::Error::missing_field("count"))?,
                    seed,
                })
            }
        }

        deserializer.deserialize_any(AccountsVisitor)
    }
}

// TODO: I don't know what this type should look like
#[derive(Deserialize, Debug, Clone, Serialize)]
pub struct Transaction {
    pub file: PathBuf,
    pub total: u64,
    pub amount: u64,
    pub sources: Vec<String>,
    pub destinations: Vec<String>,
}

#[derive(Deserialize, Debug, Clone, Serialize)]
#[serde(rename_all = "kebab-case")]
pub struct GenesisGeneration {
    // TODO: bonded balances mode, seed, genesis_key
    pub private_key: Option<String>,
    pub seed: Option<u64>,
    pub additional_accounts: Option<u16>,
    pub additional_accounts_balance: Option<u64>,
    #[serde(flatten)]
    pub balances: GenesisBalances,
}

#[derive(Deserialize, Debug, Clone, Serialize)]
#[serde(untagged)]
pub enum GenesisBalances {
    #[serde(rename_all = "kebab-case")]
    Defined {
        bonded_balances: IndexMap<String, u64>,
    },
    #[serde(rename_all = "kebab-case")]
    Generated {
        committee_size: Option<u16>,
        bonded_balance: Option<u64>,
    },
}

impl Default for GenesisGeneration {
    fn default() -> Self {
        Self {
            seed: None,
            private_key: None,
            additional_accounts: None,
            additional_accounts_balance: None,
            balances: GenesisBalances::Generated {
                committee_size: None,
                bonded_balance: None,
            },
        }
    }
}

// IndexMap<addr, private_key>
pub type AleoAddrMap = IndexMap<String, String>;

#[derive(Debug, Clone)]
pub struct LoadedStorage {
    /// Storage ID
    pub id: StorageId,
    /// Version counter for this storage - incrementing will invalidate old
    /// saved ledgers
    pub version: u16,
    /// committee lookup
    pub committee: AleoAddrMap,
    /// other accounts files lookup
    pub accounts: HashMap<String, AleoAddrMap>,
    /// storage of checkpoints
    pub checkpoints: Option<CheckpointManager>,
    /// whether agents using this storage should persist it
    pub persist: bool,
}

lazy_static! {
    // TODO: support multiple architectures
    pub static ref DEFAULT_AOT_BIN: PathBuf =
        std::env::var("AOT_BIN").map(PathBuf::from).unwrap_or(
            PathBuf::from(env!("CARGO_MANIFEST_DIR")).join("../../target/release/snarkos-aot"),
        );
    pub static ref DEFAULT_AGENT_BIN: PathBuf =
        std::env::var("AGENT_BIN").map(PathBuf::from).unwrap_or(
            PathBuf::from(env!("CARGO_MANIFEST_DIR")).join("../../target/release/snops-agent"),
        );
}

impl Document {
    pub async fn prepare(self, state: &GlobalState) -> Result<Arc<LoadedStorage>, SchemaError> {
        let id = self.id;

        // todo: maybe update the loaded storage in global state if the hash
        // of the storage document is different I guess...
        // that might interfere with running tests, so I don't know

        // add the prepared storage to the storage map

        if state.storage.read().await.contains_key(&id) {
            // TODO: we probably don't want to warn here. instead, it would be nice to
            // hash/checksum the storage to compare it with the conflicting storage
            warn!("a storage with the id {id} has already been prepared");
        }

        let base = state.cli.path.join(STORAGE_DIR).join(id.to_string());
        let version_file = base.join(VERSION_FILE);

        // TODO: The dir can be made by a previous run and the aot stuff can fail
        // i.e an empty/incomplete directory can exist and we should check those
        let mut exists = matches!(tokio::fs::try_exists(&base).await, Ok(true));

        // wipe old storage when the version changes
        if get_version_from_path(&version_file).await? != Some(self.regen) && exists {
            info!("storage {id} version changed, removing old storage");
            tokio::fs::remove_dir_all(&base)
                .await
                .map_err(|e| StorageError::RemoveStorage(version_file.clone(), e))?;
            exists = false;
        }

        match self.generate {
            // generate the block and ledger if we have generation params
            Some(ref generation) => 'generate: {
                // warn if an existing block/ledger already exists
                if exists {
                    // TODO: is this the behavior we want?
                    warn!("the specified storage ID {id} already exists, using that one instead");
                    break 'generate;
                } else {
                    tracing::debug!("generating storage for {id}");
                    tokio::fs::create_dir_all(&base)
                        .await
                        .map_err(|e| StorageError::GenerateStorage(id, e))?;
                }

                // generate the genesis block using the aot cli
                let output = base.join(SNARKOS_GENESIS_FILE);

                match self.connect {
                    Some(ref url) => {
                        let err = |e| StorageError::FailedToFetchGenesis(id, url.clone(), e);

                        // I think its ok to reuse this error here
                        // because it just turns a failing response into an error
                        // or failing to turn it into bytes
                        let res = reqwest::get(url.clone())
                            .await
                            .map_err(err)?
                            .error_for_status()
                            .map_err(err)?
                            .bytes()
                            .await
                            .map_err(err)?;

                        tokio::fs::write(&output, res)
                            .await
                            .map_err(|e| StorageError::FailedToWriteGenesis(id, e))?;
                    }
                    None => {
                        let mut command = Command::new(DEFAULT_AOT_BIN.clone());
                        command
                            .stdout(Stdio::inherit())
                            .stderr(Stdio::inherit())
                            .arg("genesis")
                            .arg("--output")
                            .arg(&output)
                            .arg("--ledger")
                            .arg(base.join(LEDGER_BASE_DIR));

                        // conditional seed flag
                        if let Some(seed) = generation.genesis.seed {
                            command.arg("--seed").arg(seed.to_string());
                        }

                        // conditional genesis key flag
                        if let Some(private_key) = &generation.genesis.private_key {
                            command.arg("--genesis-key").arg(private_key);
                        };

                        // generate committee based on the generation params
                        match &generation.genesis.balances {
                            GenesisBalances::Generated {
                                committee_size,
                                bonded_balance,
                            } => {
                                command
                                    .arg("--committee-output")
                                    .arg(base.join("committee.json"));

                                if let Some(committee_size) = committee_size {
                                    command
                                        .arg("--committee-size")
                                        .arg(committee_size.to_string());
                                }
                                if let Some(bonded_balance) = bonded_balance {
                                    command
                                        .arg("--bonded-balance")
                                        .arg(bonded_balance.to_string());
                                }
                            }
                            GenesisBalances::Defined { bonded_balances } => {
                                command
                                    .arg("--bonded-balances")
                                    .arg(serde_json::to_string(&bonded_balances).unwrap());
                            }
                        }

                        // conditionally add additional accounts
                        if let Some(additional_accounts) = generation.genesis.additional_accounts {
                            command
                                .arg("--additional-accounts")
                                .arg(additional_accounts.to_string())
                                .arg("--additional-accounts-output")
                                .arg(base.join("accounts.json"));
                        }

                        if let Some(balance) = generation.genesis.additional_accounts_balance {
                            command
                                .arg("--additional-accounts-balance")
                                .arg(balance.to_string());
                        }

                        info!("{command:?}");

                        let res = command
                            .spawn()
                            .map_err(|e| {
                                StorageError::Command(
                                    CommandError::action("spawning", "aot genesis", e),
                                    id,
                                )
                            })?
                            .wait()
                            .await
                            .map_err(|e| {
                                StorageError::Command(
                                    CommandError::action("waiting", "aot genesis", e),
                                    id,
                                )
                            })?;

                        if !res.success() {
                            warn!("failed to run genesis generation command...");
                        }
                    }
                }

                // ensure the genesis block was generated
                tokio::fs::try_exists(&output)
                    .await
                    .map_err(|e| StorageError::FailedToGenGenesis(id, e))?;

                // tar a ledger if it exists
                let res = Command::new("tar")
                    .current_dir(&base)
                    .arg("czf")
                    .arg(LEDGER_STORAGE_FILE) // TODO: move constants from client...
                    .arg(LEDGER_BASE_DIR)
                    .kill_on_drop(true)
                    .spawn()
                    .map_err(|e| {
                        StorageError::Command(CommandError::action("spawning", "tar ledger", e), id)
                    })?
                    .wait()
                    .await
                    .map_err(|e| {
                        StorageError::Command(CommandError::action("waiting", "tar ledger", e), id)
                    })?;

                if !res.success() {
                    warn!("error running tar command...");
                }

                tokio::fs::try_exists(&base.join(LEDGER_STORAGE_FILE))
                    .await
                    .map_err(|e| StorageError::FailedToTarLedger(id, e))?;

                // TODO: transactions
            }

            // no generation params passed
            None => {
                // assert that an existing block and ledger exists
                if exists {
                    Err(StorageError::NoGenerationParams(id))?;
                }
            }
        }

        // tar the ledger so that it can be served to agents
        // the genesis block is not compressed because it is already binary and might
        // not be served independently
        let ledger_exists = matches!(
            tokio::fs::try_exists(base.join(LEDGER_BASE_DIR)).await,
            Ok(true)
        );
        let ledger_tar_exists = matches!(
            tokio::fs::try_exists(base.join(LEDGER_STORAGE_FILE)).await,
            Ok(true)
        );

        if ledger_exists && !ledger_tar_exists {
            let mut child = Command::new("tar")
                .current_dir(&base)
                .arg("czf")
                .arg(LEDGER_STORAGE_FILE)
                .arg("-C") // tar the contents of the "ledger" directory
                .arg(LEDGER_BASE_DIR)
                .arg(".")
                .kill_on_drop(true)
                .spawn()
                .map_err(|e| {
                    StorageError::Command(CommandError::action("spawning", "tar ledger", e), id)
                })?;

            if !child
                .wait()
                .await
                .as_ref()
                .map(ExitStatus::success)
                .unwrap_or(false)
            {
                error!("failed to compress ledger");
            }
        }

        let mut accounts = HashMap::new();
        accounts.insert(
            "accounts".to_owned(),
            read_to_addrs(pick_additional_addr, &base.join("accounts.json")).await?,
        );

        if let Some(generation) = &self.generate {
<<<<<<< HEAD
            for account in &generation.accounts {
                let Some(stem) = account.file.file_stem() else {
                    continue;
                };
                accounts.insert(
                    stem.to_string_lossy().to_string(),
                    read_to_addrs(pick_account_addr, &account.file).await?,
                );
=======
            for (name, account) in &generation.accounts {
                let path = base.join(&format!("{}.json", name));

                if !path.exists() {
                    info!("generating accounts for {name}");

                    let mut command = Command::new(DEFAULT_AOT_BIN.clone());
                    command
                        .stdout(Stdio::inherit())
                        .stderr(Stdio::inherit())
                        .arg("accounts")
                        .arg(account.count.to_string())
                        .arg("--output")
                        .arg(&path);
                    if let Some(seed) = account.seed {
                        command.arg("--seed").arg(seed.to_string());
                    }

                    let res = command
                        .spawn()
                        .map_err(|e| {
                            StorageError::Command(
                                CommandError::action("spawning", "aot accounts", e),
                                id.clone(),
                            )
                        })?
                        .wait()
                        .await
                        .map_err(|e| {
                            StorageError::Command(
                                CommandError::action("waiting", "aot accounts", e),
                                id.clone(),
                            )
                        })?;

                    if !res.success() {
                        warn!("failed to run account generation command for {name}...");
                    }
                }

                accounts.insert(name.clone(), read_to_addrs(pick_account_addr, path).await?);
>>>>>>> 5cd50186
            }
        }

        // write the regen version to a "version" file
        tokio::fs::write(&version_file, self.regen.to_string())
            .await
            .map_err(|e| StorageError::WriteVersion(version_file.clone(), e))?;

        let checkpoints = self
            .retention_policy
            .map(|policy| {
                CheckpointManager::load(base.join(LEDGER_BASE_DIR), policy)
                    .map_err(StorageError::CheckpointManager)
            })
            .transpose()?;

        if let Some(checkpoints) = &checkpoints {
            info!("storage {id} checkpoint manager loaded {checkpoints}");
        } else {
            info!("storage {id} loaded without a checkpoint manager");
        }

        let committee_file = base.join("committee.json");

        // if the committee was specified in the generation params, use that
        if let (
            Some(StorageGeneration {
                genesis:
                    GenesisGeneration {
                        private_key,
                        balances: GenesisBalances::Defined { bonded_balances },
                        ..
                    },
                ..
            }),
            false,
        ) = (self.generate.as_ref(), committee_file.exists())
        {
            // TODO: should be possible to get committee from genesis blocks
            let mut balances: IndexMap<_, _> = bonded_balances
                .iter()
                .map(|(addr, bal)| (addr.clone(), (String::new(), *bal)))
                .collect();

            // derive the committee member 0's key
            if let (Some(key), true) = (private_key, !balances.is_empty()) {
                balances[0].0.clone_from(key)
            }

            // write balances to committee.json if if doesn't exist
            tokio::fs::write(&committee_file, serde_json::to_string(&balances).unwrap())
                .await
                .map_err(|e| StorageError::WriteCommittee(committee_file.clone(), e))?;
        };
        // otherwise read the committee from the committee.json file
        let committee = read_to_addrs(pick_commitee_addr, &committee_file).await?;

        let storage = Arc::new(LoadedStorage {
            version: self.regen,
            id,
            committee,
            accounts,
            checkpoints,
            persist: self.persist,
        });
        let mut storage_lock = state.storage.write().await;
        if let Err(e) = PersistStorage::from(storage.deref()).save(&state.db, id) {
            error!("failed to save storage meta: {e}");
        }
        storage_lock.insert(id.to_owned(), storage.clone());

        Ok(storage)
    }
}

pub fn pick_additional_addr(entry: (String, u64, Option<serde_json::Value>)) -> String {
    entry.0
}
pub fn pick_commitee_addr(entry: (String, u64)) -> String {
    entry.0
}
pub fn pick_account_addr(entry: String) -> String {
    entry
}

// TODO: function should also take storage id
// in case of error, the storage id can be used to provide more context
pub async fn read_to_addrs<T: DeserializeOwned>(
    f: impl Fn(T) -> String,
    file: &PathBuf,
) -> Result<AleoAddrMap, StorageError> {
    if !file.exists() {
        return Ok(Default::default());
    }

    let data = tokio::fs::read_to_string(file)
        .await
        .map_err(|e| StorageError::ReadBalances(file.clone(), e))?;
    let parsed: IndexMap<String, T> =
        serde_json::from_str(&data).map_err(|e| StorageError::ParseBalances(file.clone(), e))?;

    Ok(parsed.into_iter().map(|(k, v)| (k, f(v))).collect())
}

impl LoadedStorage {
    pub fn lookup_keysource_pk(&self, key: &KeySource) -> KeyState {
        match key {
            KeySource::Local => KeyState::Local,
            KeySource::Literal(pk) => KeyState::Literal(pk.clone()),
            KeySource::Committee(Some(i)) => self
                .committee
                .get_index(*i)
                .map(|(_, pk)| pk.clone())
                .into(),
            KeySource::Committee(None) => KeyState::None,
            KeySource::Named(name, Some(i)) => self
                .accounts
                .get(name)
                .and_then(|a| a.get_index(*i).map(|(_, pk)| pk.clone()))
                .into(),
            KeySource::Named(_name, None) => KeyState::None,
        }
    }

    pub fn lookup_keysource_addr(&self, key: &KeySource) -> KeyState {
        match key {
            KeySource::Local => KeyState::Local,
            KeySource::Literal(addr) => KeyState::Literal(addr.clone()),
            KeySource::Committee(Some(i)) => self
                .committee
                .get_index(*i)
                .map(|(addr, _)| addr.clone())
                .into(),
            KeySource::Committee(None) => KeyState::None,
            KeySource::Named(name, Some(i)) => self
                .accounts
                .get(name)
                .and_then(|a| a.get_index(*i).map(|(addr, _)| addr.clone()))
                .into(),
            KeySource::Named(_name, None) => KeyState::None,
        }
    }

    pub fn sample_keysource_pk(&self, key: &KeySource) -> KeyState {
        match key {
            KeySource::Local => KeyState::Local,
            KeySource::Literal(pk) => KeyState::Literal(pk.clone()),
            KeySource::Committee(Some(i)) => self
                .committee
                .get_index(*i)
                .map(|(_, pk)| pk.clone())
                .into(),
            KeySource::Committee(None) => self
                .committee
                .values()
                .nth(rand::random::<usize>() % self.committee.len())
                .cloned()
                .into(),
            KeySource::Named(name, Some(i)) => self
                .accounts
                .get(name)
                .and_then(|a| a.get_index(*i).map(|(_, pk)| pk.clone()))
                .into(),
            KeySource::Named(name, None) => self
                .accounts
                .get(name)
                .and_then(|a| {
                    a.values()
                        .nth(rand::random::<usize>() % self.accounts.len())
                        .cloned()
                })
                .into(),
        }
    }

    pub fn sample_keysource_addr(&self, key: &KeySource) -> KeyState {
        match key {
            KeySource::Local => KeyState::Local,
            KeySource::Literal(addr) => KeyState::Literal(addr.clone()),
            KeySource::Committee(Some(i)) => self
                .committee
                .get_index(*i)
                .map(|(addr, _)| addr.clone())
                .into(),
            KeySource::Committee(None) => self
                .committee
                .keys()
                .nth(rand::random::<usize>() % self.committee.len())
                .cloned()
                .into(),
            KeySource::Named(name, Some(i)) => self
                .accounts
                .get(name)
                .and_then(|a| a.get_index(*i).map(|(addr, _)| addr.clone()))
                .into(),
            KeySource::Named(name, None) => self
                .accounts
                .get(name)
                .and_then(|a| {
                    a.keys()
                        .nth(rand::random::<usize>() % self.accounts.len())
                        .cloned()
                })
                .into(),
        }
    }

    pub fn info(&self) -> StorageInfo {
        let checkpoints = self
            .checkpoints
            .as_ref()
            .map(|c| {
                c.checkpoints()
                    .filter_map(|(c, path)| {
                        path.file_name()
                            .and_then(|s| s.to_str())
                            .map(|filename| CheckpointMeta {
                                filename: filename.to_string(),
                                height: c.block_height,
                                timestamp: c.timestamp,
                            })
                    })
                    .collect()
            })
            .unwrap_or_default();
        StorageInfo {
            id: self.id,
            version: self.version,
            retention_policy: self.checkpoints.as_ref().map(|c| c.policy().clone()),
            checkpoints,
            persist: self.persist,
        }
    }

    pub fn path(&self, state: &GlobalState) -> PathBuf {
        self.path_cli(&state.cli)
    }

    pub fn path_cli(&self, cli: &Cli) -> PathBuf {
        cli.path.join(STORAGE_DIR).join(self.id.to_string())
    }
}

async fn get_version_from_path(path: &PathBuf) -> Result<Option<u16>, StorageError> {
    if !path.exists() {
        return Ok(None);
    }

    let data = tokio::fs::read_to_string(path)
        .await
        .map_err(|e| StorageError::ReadVersion(path.clone(), e))?;

    Ok(data.parse().ok())
}<|MERGE_RESOLUTION|>--- conflicted
+++ resolved
@@ -461,16 +461,6 @@
         );
 
         if let Some(generation) = &self.generate {
-<<<<<<< HEAD
-            for account in &generation.accounts {
-                let Some(stem) = account.file.file_stem() else {
-                    continue;
-                };
-                accounts.insert(
-                    stem.to_string_lossy().to_string(),
-                    read_to_addrs(pick_account_addr, &account.file).await?,
-                );
-=======
             for (name, account) in &generation.accounts {
                 let path = base.join(&format!("{}.json", name));
 
@@ -512,7 +502,6 @@
                 }
 
                 accounts.insert(name.clone(), read_to_addrs(pick_account_addr, path).await?);
->>>>>>> 5cd50186
             }
         }
 

pub mod authorized;
pub mod error;
pub mod file;
mod net;
pub mod persist;
pub mod router;
pub mod sink;
pub mod source;

use std::{
    path::PathBuf,
    process::Stdio,
<<<<<<< HEAD
    sync::{atomic::AtomicUsize, Arc, OnceLock},
=======
    sync::{atomic::AtomicUsize, Arc, Weak},
>>>>>>> d5f3dd1b
};

use futures_util::{stream::FuturesUnordered, StreamExt};
use rand::seq::IteratorRandom;
use snops_common::{
    constant::{LEDGER_BASE_DIR, SNARKOS_GENESIS_FILE},
    state::{AgentPeer, CannonId, EnvId, StorageId},
};
use tokio::{
    process::Command,
    sync::mpsc::{UnboundedReceiver, UnboundedSender},
    task::AbortHandle,
};
use tracing::{info, trace, warn};

use self::{
    error::{CannonError, CannonInstanceError, ExecutionContextError},
    file::{TransactionDrain, TransactionSink},
    sink::TxSink,
    source::TxSource,
};
use crate::{
    cannon::{
        sink::Timer,
        source::{ComputeTarget, QueryTarget},
    },
    env::PortType,
    error::CommandError,
    schema::storage::STORAGE_DIR,
    state::GlobalState,
};

/*

STEP ONE
cannon transaction source: (GEN OR PLAYBACK)
- AOT: storage file
- REALTIME: generate executions from available agents?? via rpc


STEP 2
cannon query source:
/cannon/<id>/mainnet/latest/stateRoot forwards to one of the following:
- REALTIME-(GEN|PLAYBACK): (test_id, node-key) with a rest ports Client/Validator only
- AOT-GEN: ledger service locally (file mode)
- AOT-PLAYBACK: n/a

STEP 3
cannon broadcast ALWAYS HITS control plane at
/cannon/<id>/mainnet/transaction/broadcast
cannon TX OUTPUT pointing at
- REALTIME: (test_id, node-key)
- AOT: file


cannon rate
cannon buffer size
burst mode??

*/

pub type Authorization = serde_json::Value;

/// Transaction cannon state
/// using the `TxSource` and `TxSink` for configuration.
#[derive(Debug)]
pub struct CannonInstance {
    id: CannonId,
    // a copy of the global state
    global_state: Arc<GlobalState>,

    source: TxSource,
    sink: TxSink,

    /// The test_id/storage associated with this cannon.
    /// To point at an external node, create a topology with external node
    /// To generate ahead-of-time, upload a test with a timeline referencing a
    /// cannon pointing at a file
    env_id: EnvId,

    /// Local query service port. Only present if the TxSource uses a local
    /// query source.
    query_port: Option<u16>,

    // TODO: run the actual cannon in this task
    pub task: Option<AbortHandle>,

    /// Child process must exist for the duration of the cannon instance.
    /// This value is never used
    #[allow(dead_code)]
    child: Option<tokio::process::Child>,

    /// channel to send transactions to the the task
    tx_sender: UnboundedSender<String>,
    /// channel to send authorizations to the the task
    auth_sender: UnboundedSender<Authorization>,

    pub(crate) fired_txs: Arc<AtomicUsize>,
    tx_count: Option<usize>,
}

pub struct CannonReceivers {
    transactions: UnboundedReceiver<String>,
    authorizations: UnboundedReceiver<Authorization>,
}

impl CannonInstance {
    /// Create a new active transaction cannon
    /// with the given source and sink.
    ///
    /// Locks the global state's tests and storage for reading.
    pub fn new(
        global_state: Arc<GlobalState>,
        id: CannonId,
        (env_id, storage_id, aot_bin): (EnvId, StorageId, &PathBuf),
        source: TxSource,
        sink: TxSink,
        count: Option<usize>,
    ) -> Result<(Self, CannonReceivers), CannonError> {
        let (tx_sender, tx_receiver) = tokio::sync::mpsc::unbounded_channel();
        let query_port = source.get_query_port()?;
        let fired_txs = Arc::new(AtomicUsize::new(0));
        let mut storage_path = global_state.cli.path.join(STORAGE_DIR);
        storage_path.push(storage_id.to_string());

        // spawn child process for ledger service if the source is local
        let child = if let Some(port) = query_port {
            // TODO: make a copy of this ledger dir to prevent locks
            let child = Command::new(aot_bin)
                .kill_on_drop(true)
                .stdout(Stdio::piped())
                .stderr(Stdio::piped())
                .arg("ledger")
                .arg("-l")
                .arg(storage_path.join(LEDGER_BASE_DIR))
                .arg("-g")
                .arg(storage_path.join(SNARKOS_GENESIS_FILE))
                .arg("query")
                .arg("--port")
                .arg(port.to_string())
                .arg("--bind")
                .arg("127.0.0.1") // only bind to localhost as this is a private process
                .arg("--readonly")
                .spawn()
                .map_err(|e| {
                    CannonError::Command(id, CommandError::action("spawning", "aot ledger", e))
                })?;
            Some(child)
        } else {
            None
        };

        let (auth_sender, auth_receiver) = tokio::sync::mpsc::unbounded_channel();

        Ok((
            Self {
                id,
                global_state,
                source,
                sink,
                env_id,
                tx_sender,
                auth_sender,
                query_port,
                child,
                task: None,
                fired_txs,
                tx_count: count,
            },
            CannonReceivers {
                transactions: tx_receiver,
                authorizations: auth_receiver,
            },
        ))
    }

    pub fn ctx(&self) -> Result<ExecutionContext, CannonError> {
        Ok(ExecutionContext {
            id: self.id,
            env_id: self.env_id,
            source: self.source.clone(),
            sink: self.sink.clone(),
            fired_txs: Arc::clone(&self.fired_txs),
            state: Arc::clone(&self.global_state),
            tx_count: self.tx_count,
            tx_sender: self.tx_sender.clone(),
            auth_sender: self.auth_sender.clone(),
        })
    }

    pub fn spawn_local(&mut self, rx: CannonReceivers) -> Result<(), CannonError> {
        let ctx = self.ctx()?;

        let handle = tokio::task::spawn(async move { ctx.spawn(rx).await });
        self.task = Some(handle.abort_handle());

        Ok(())
    }

    pub async fn spawn(&mut self, rx: CannonReceivers) -> Result<(), CannonError> {
        self.ctx()?.spawn(rx).await
    }

    /// Called by axum to forward /cannon/<id>/mainnet/latest/stateRoot
    /// to the ledger query service's /mainnet/latest/stateRoot
    pub async fn proxy_state_root(&self) -> Result<String, CannonError> {
        match &self.source {
            TxSource::RealTime { query, .. } | TxSource::Listen { query, .. } => match query {
                QueryTarget::Local(qs) => {
                    if let Some(port) = self.query_port {
                        qs.get_state_root(port).await
                    } else {
                        Err(CannonInstanceError::MissingQueryPort(self.id).into())
                    }
                }
                QueryTarget::Node(key) => {
                    let Some(env) = self.global_state.get_env(self.env_id) else {
                        unreachable!("called from a place where env is present")
                    };

                    // env_id must be Some because LedgerQueryService::Node requires it
                    let Some(agent_id) = env.get_agent_by_key(key) else {
                        return Err(
                            CannonInstanceError::TargetAgentNotFound(self.id, key.clone()).into(),
                        );
                    };

                    let Some(client) = self.global_state.get_client(agent_id) else {
                        return Err(CannonError::TargetAgentOffline(
                            "cannon",
                            self.id,
                            key.to_string(),
                        ));
                    };

                    // call client's rpc method to get the state root
                    // this will fail if the client is not running a node
                    Ok(client.get_state_root().await?)
                }
            },
            TxSource::Playback { .. } => {
                Err(CannonInstanceError::NotConfiguredToPlayback(self.id))?
            }
        }
    }

    /// Called by axum to forward /cannon/<id>/mainnet/transaction/broadcast
    /// to the desired sink
    pub fn proxy_broadcast(&self, body: String) -> Result<(), CannonError> {
        match &self.source {
            TxSource::RealTime { .. } | TxSource::Listen { .. } => {
                self.tx_sender
                    .send(body)
                    .map_err(|e| CannonError::SendTxError(self.id, e))?;
            }
            TxSource::Playback { .. } => {
                warn!("cannon received broadcasted transaction in playback mode. ignoring.")
            }
        }
        Ok(())
    }

    /// Called by axum to forward /cannon/<id>/auth to a listen source
    pub fn proxy_auth(&self, body: Authorization) -> Result<(), CannonError> {
        match &self.source {
            TxSource::Listen { .. } => {
                self.auth_sender
                    .send(body)
                    .map_err(|e| CannonError::SendAuthError(self.id, e))?;
            }
            TxSource::RealTime { .. } => {
                warn!("cannon received broadcasted transaction in realtime mode. ignoring.")
            }
            TxSource::Playback { .. } => {
                warn!("cannon received broadcasted transaction in playback mode. ignoring.")
            }
        }
        Ok(())
    }
}

impl Drop for CannonInstance {
    fn drop(&mut self) {
        // cancel the task on drop
        if let Some(handle) = self.task.take() {
            handle.abort();
        }
    }
}

/// Information a transaction cannon needs for execution via spawned task
pub struct ExecutionContext {
    state: Arc<GlobalState>,
    /// The cannon's id
    id: CannonId,
    /// The environment associated with this cannon
    env_id: EnvId,
    source: TxSource,
    sink: TxSink,
    fired_txs: Arc<AtomicUsize>,
    tx_count: Option<usize>,
    tx_sender: UnboundedSender<String>,
    auth_sender: UnboundedSender<Authorization>,
}

impl ExecutionContext {
    pub async fn spawn(self, mut rx: CannonReceivers) -> Result<(), CannonError> {
        let ExecutionContext {
            id: cannon_id,
            env_id,
            source,
            sink,
            fired_txs,
            tx_count,
            state,
            ..
        } = &self;

        let env = state
            .envs
            .get(env_id)
            .ok_or_else(|| ExecutionContextError::EnvDropped(Some(*cannon_id), Some(self.id)))?;
        let env_id = *env_id;

        trace!("cannon {env_id}.{cannon_id} spawned");

        // when in playback mode, ensure the drain exists
        let (drain_pipe, query_path) = match &source {
            TxSource::Playback { file_name: name } => {
                let pipe = env.tx_pipe.drains.get(name).cloned();
                if pipe.is_none() {
                    return Err(ExecutionContextError::TransactionDrainNotFound(
                        env_id, *cannon_id, *name,
                    )
                    .into());
                }
                (pipe, None)
            }
            TxSource::RealTime { compute, .. } | TxSource::Listen { compute, .. } => {
                let suffix = format!("/api/v1/env/{}/cannons/{cannon_id}", env.id);
                let query = match compute {
                    // agents already know the host of the control plane
                    ComputeTarget::Agent { .. } => suffix,
                    // demox needs to locate it
                    ComputeTarget::Demox { .. } => {
                        let host = state
                            .cli
                            .hostname
                            .as_ref()
                            .ok_or(ExecutionContextError::NoHostnameConfigured)?;
                        format!("{host}:{}{suffix}", state.cli.port)
                    }
                };
                trace!("cannon {env_id}.{cannon_id} using realtime query {query}");
                (None, Some(query))
            }
        };

        let sink_pipe = match &sink {
            TxSink::Record { file_name, .. } => {
                let pipe = env.tx_pipe.sinks.get(file_name).cloned();
                if pipe.is_none() {
                    return Err(ExecutionContextError::TransactionSinkNotFound(
                        env_id, *cannon_id, *file_name,
                    )
                    .into());
                }
                pipe
            }
            _ => None,
        };

        // build a timer that keeps track of the expected sink speed
        // if the source is listen, the sink's rate is ignored
        let mut timer = matches!(source, TxSource::Listen { .. })
            .then(Timer::never)
            .unwrap_or_else(|| sink.timer(*tx_count));

        let mut tx_reqs = FuturesUnordered::new();
        let mut auth_execs = FuturesUnordered::new();
        let mut tx_shots = FuturesUnordered::new();

        loop {
            tokio::select! {
                // ------------------------
                // Work generation
                // ------------------------

                // when the timer resolves, request a new transaction
                _ = timer.next() => {
                    tx_reqs.push(self.request_tx(drain_pipe.clone()));
                }
                // receive authorizations and forward the executions to the compute target
                Some(auth) = rx.authorizations.recv() => {
                    auth_execs.push(self.execute_auth(auth, query_path.clone().unwrap()));
                }
                // receive transactions and forward them to the sink target
                Some(tx) = rx.transactions.recv() => {
                    tx_shots.push(self.fire_tx(sink_pipe.clone(), tx));
                }

                // ------------------------
                // Work results
                // ------------------------

                Some(res) = tx_reqs.next() => {
                    match res {
                        // if the request was successful, continue
                        Ok(true) => {}
                        // if the source is depleted, break the loop
                        Ok(false) => {
                            info!("cannon {env_id}.{cannon_id} source depleted after {} txs", fired_txs.load(std::sync::atomic::Ordering::Relaxed));
                            break;
                        },
                        // if the request failed, undo the timer to allow another transaction to replace the failure
                        Err(e) => {
                            warn!("cannon {env_id}.{cannon_id} transaction task failed: {e}");
                            timer.undo();
                        }
                    }
                },
                Some(res) = auth_execs.next() => {
                    if let Err(e) = res {
                        warn!("cannon {env_id}.{cannon_id} auth execute task failed: {e}");
                        timer.undo();
                    }
                },
                Some(res) = tx_shots.next() => {
                    match res {
                        Ok(()) => {
                            let fired_count = fired_txs.fetch_add(1, std::sync::atomic::Ordering::Relaxed) + 1;
                            if let Some(tx_count) = tx_count {
                                if fired_count >= *tx_count {
                                    trace!("cannon {env_id}.{cannon_id} finished firing txs");
                                    break;
                                }
                                trace!("cannon {env_id}.{cannon_id} fired {fired_count}/{tx_count} txs");
                            } else {
                                trace!("cannon {env_id}.{cannon_id} fired {fired_count} txs");
                            }
                        }
                        Err(e) => {
                            warn!("cannon {env_id}.{cannon_id} failed to fire transaction {e}");
                            timer.undo();
                        }
                    }
                },
            }
        }

        Ok(())
    }

    /// Request a new transaction from the context's source
    async fn request_tx(
        &self,
        drain_pipe: Option<Arc<TransactionDrain>>,
    ) -> Result<bool, CannonError> {
        match &self.source {
            TxSource::Playback { .. } => {
                let Some(drain_pipe) = drain_pipe else {
                    return Ok(false);
                };

                let tx = drain_pipe.next()?;
                drain_pipe.write_persistence(self).await;

                // if tx source is playback, read lines from the transaction file
                let Some(transaction) = tx else {
                    return Ok(false);
                };

                self.tx_sender
                    .send(transaction)
                    .map_err(|e| CannonError::SendTxError(self.id, e))?;
                Ok(true)
            }
            TxSource::RealTime { .. } => {
                let Some(env) = self.state.get_env(self.env_id) else {
                    return Err(ExecutionContextError::EnvDropped(None, Some(self.id)).into());
                };
                trace!("cannon {}.{} generating authorization...", env.id, self.id);

                let auth = self.source.get_auth(&env)?.run(&env.aot_bin).await?;
                self.auth_sender
                    .send(auth)
                    .map_err(|e| CannonError::SendAuthError(self.id, e))?;
                Ok(true)
            }
            TxSource::Listen { .. } => {
                unreachable!("listen mode cannot generate transactions")
            }
        }
    }

    /// Execute an authorization on the source's compute target
    async fn execute_auth(
        &self,
        auth: Authorization,
        query_path: String,
    ) -> Result<(), CannonError> {
        match &self.source {
            TxSource::Playback { .. } => {
                unreachable!("playback mode cannot receive authorizations")
            }
            TxSource::RealTime { compute, .. } | TxSource::Listen { compute, .. } => {
                let env = self
                    .state
                    .get_env(self.env_id)
                    .ok_or_else(|| ExecutionContextError::EnvDropped(None, Some(self.id)))?;
                compute.execute(&self.state, &env, query_path, auth).await
            }
        }
    }

    /// Fire a transaction to the sink
    async fn fire_tx(
        &self,
        sink_pipe: Option<Arc<TransactionSink>>,
        tx: String,
    ) -> Result<(), CannonError> {
        match &self.sink {
            TxSink::Record { .. } => {
                sink_pipe.unwrap().write(&tx)?;
            }
            TxSink::RealTime { target, .. } => {
                let nodes = self
                    .state
                    .get_env(self.env_id)
                    .ok_or_else(|| ExecutionContextError::EnvDropped(None, Some(self.id)))?
                    .matching_nodes(target, &self.state.pool, PortType::Rest)
                    .collect::<Vec<_>>();

                if nodes.is_empty() {
                    return Err(ExecutionContextError::NoAvailableAgents(
                        "to broadcast transactions",
                        self.id,
                    )
                    .into());
                }

                let Some(node) = nodes.iter().choose(&mut rand::thread_rng()) else {
                    return Err(ExecutionContextError::NoAvailableAgents(
                        "to broadcast transactions",
                        self.id,
                    )
                    .into());
                };
                match node {
                    AgentPeer::Internal(id, _) => {
                        let Some(client) = self.state.get_client(*id) else {
                            return Err(CannonError::TargetAgentOffline(
                                "exec ctx",
                                self.id,
                                id.to_string(),
                            ));
                        };

                        client.broadcast_tx(tx).await?;
                    }
                    AgentPeer::External(addr) => {
                        let url = format!("http://{addr}/mainnet/transaction/broadcast");
                        let req = reqwest::Client::new()
                            .post(url)
                            .header("Content-Type", "application/json")
                            .body(tx)
                            .send()
                            .await
                            .map_err(|e| ExecutionContextError::BroadcastRequest(self.id, e))?;
                        if !req.status().is_success() {
                            // TODO maybe get response text?
                            Err(ExecutionContextError::Broadcast(
                                self.id,
                                req.status().to_string(),
                            ))?;
                        }
                    }
                }
            }
        }
        Ok(())
    }
}<|MERGE_RESOLUTION|>--- conflicted
+++ resolved
@@ -10,11 +10,7 @@
 use std::{
     path::PathBuf,
     process::Stdio,
-<<<<<<< HEAD
-    sync::{atomic::AtomicUsize, Arc, OnceLock},
-=======
-    sync::{atomic::AtomicUsize, Arc, Weak},
->>>>>>> d5f3dd1b
+    sync::{atomic::AtomicUsize, Arc},
 };
 
 use futures_util::{stream::FuturesUnordered, StreamExt};

--- conflicted
+++ resolved
@@ -20,15 +20,11 @@
         source::{QueryTarget, TxSource},
         CannonInstance,
     },
-<<<<<<< HEAD
     env::PortType,
-    schema::timeline::{Action, ActionInstance, EventDuration},
-=======
     schema::{
         outcomes::PromQuery,
         timeline::{Action, ActionInstance, EventDuration},
     },
->>>>>>> ce188441
     state::{Agent, AgentClient, GlobalState},
 };
 

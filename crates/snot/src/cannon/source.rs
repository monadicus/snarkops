use std::collections::HashSet;

use serde::{Deserialize, Serialize};
use serde_json::json;
use snot_common::{lasso::Spur, state::NodeKey, INTERN};

<<<<<<< HEAD
use super::{
    authorized::Authorize,
    error::{CannonError, SourceError},
    net::get_available_port,
};
use crate::{env::Environment, schema::nodes::KeySource, state::GlobalState};
=======
use crate::{
    env::{set::find_compute_agent, Environment},
    schema::nodes::KeySource,
    state::GlobalState,
};
>>>>>>> 6c0d3d5d

/// Represents an instance of a local query service.
#[derive(Clone, Debug, Serialize, Deserialize)]
pub struct LocalService {
    /// Ledger & genesis block to use
    // pub storage_id: usize,
    /// port to host the service on (needs to be unused by other cannons and
    /// services) this port will be use when forwarding requests to the
    /// local query service
    // pub port: u16,

    // TODO debate this
    /// An optional node to sync blocks from...
    /// necessary for private tx mode in realtime mode as this will have to
    /// sync from a node that has a valid ledger
    ///
    /// When present, the cannon will update the ledger service from this node
    /// if the node is out of sync, it will corrupt the ledger...
    ///
    /// requires cannon to have an associated env_id
    #[serde(skip_serializing_if = "Option::is_none")]
    pub sync_from: Option<NodeKey>,
}

impl LocalService {
    // TODO: cache this when sync_from is false
    /// Fetch the state root from the local query service
    /// (non-cached)
    pub async fn get_state_root(&self, port: u16) -> Result<String, CannonError> {
        let url = format!("http://127.0.0.1:{}/mainnet/latest/stateRoot", port);
        let response = reqwest::get(&url)
            .await
            .map_err(|e| SourceError::FailedToGetStateRoot(url, e))?;
        Ok(response
            .json()
            .await
            .map_err(SourceError::StateRootInvalidJson)?)
    }
}

/// Used to determine the redirection for the following paths:
/// /cannon/<id>/mainnet/latest/stateRoot
/// /cannon/<id>/mainnet/transaction/broadcast
#[derive(Clone, Debug, Serialize, Deserialize)]
#[serde(rename_all = "kebab-case", tag = "mode")]
pub enum QueryTarget {
    /// Use the local ledger query service
    Local(LocalService),
    /// Target a specific node (probably over rpc instead of reqwest lol...)
    ///
    /// Requires cannon to have an associated env_id
    Node(NodeKey),
}

impl Default for QueryTarget {
    fn default() -> Self {
        QueryTarget::Local(LocalService { sync_from: None })
    }
}

fn deser_labels<'de, D>(deser: D) -> Result<Option<Vec<Spur>>, D::Error>
where
    D: serde::Deserializer<'de>,
{
    Ok(Option::<Vec<String>>::deserialize(deser)?.map(|s| {
        s.into_iter()
            .map(|s| INTERN.get_or_intern(s))
            .collect::<Vec<Spur>>()
    }))
}

fn ser_labels<S>(labels: &Option<Vec<Spur>>, ser: S) -> Result<S::Ok, S::Error>
where
    S: serde::Serializer,
{
    match labels {
        Some(labels) => {
            let labels = labels
                .iter()
                .map(|s| INTERN.resolve(s))
                .collect::<Vec<&str>>();
            serde::Serialize::serialize(&labels, ser)
        }
        None => serde::Serialize::serialize(&None::<String>, ser),
    }
}

/// Which service is providing the compute power for executing transactions
#[derive(Clone, Debug, Serialize, Deserialize)]
#[serde(rename_all = "kebab-case", untagged)]
pub enum ComputeTarget {
    /// Use the agent pool to generate executions
    Agent {
        #[serde(
            default,
            deserialize_with = "deser_labels",
            serialize_with = "ser_labels",
            skip_serializing_if = "Option::is_none"
        )]
        labels: Option<Vec<Spur>>,
    },
    /// Use demox' API to generate executions
    #[serde(rename_all = "kebab-case")]
    Demox { demox_api: String },
}

impl Default for ComputeTarget {
    fn default() -> Self {
        ComputeTarget::Agent { labels: None }
    }
}

#[derive(Clone, Debug, Hash, PartialEq, Eq, Serialize, Deserialize)]
#[serde(rename_all = "kebab-case")]
pub enum CreditsTxMode {
    BondPublic,
    UnbondPublic,
    TransferPublic,
    TransferPublicToPrivate,
    // cannot run these in aot mode
    TransferPrivate,
    TransferPrivateToPublic,
}

#[derive(Clone, Debug, Hash, PartialEq, Eq, Serialize, Deserialize)]
#[serde(untagged)]
pub enum TxMode {
    Credits(CreditsTxMode),
    // TODO: Program(program, func, input types??)
}

#[derive(Clone, Debug, Serialize, Deserialize)]
#[serde(rename_all = "kebab-case", untagged)]
pub enum TxSource {
    /// Read transactions from a file
    #[serde(rename_all = "kebab-case")]
    Playback {
        // filename from the storage for the tx list
        file_name: String,
    },
    /// Generate transactions in real time
    #[serde(rename_all = "kebab-case")]
    RealTime {
        #[serde(default)]
        query: QueryTarget,
        #[serde(default)]
        compute: ComputeTarget,

        /// defaults to TransferPublic
        tx_modes: HashSet<TxMode>,

        /// private keys for making transactions
        /// defaults to committee keys
        private_keys: Vec<KeySource>,
        /// addreses for transaction targets
        /// defaults to committee addresses
        addresses: Vec<KeySource>,
    },
    /// Receive authorizations from a persistent path
    /// /api/v1/env/:env_id/cannons/:id/auth
    #[serde(rename_all = "kebab-case")]
    Listen {
        query: QueryTarget,
        compute: ComputeTarget,
    },
}

impl TxSource {
    /// Get an available port for the query service if applicable
    pub fn get_query_port(&self) -> Result<Option<u16>, CannonError> {
        matches!(
            self,
            TxSource::RealTime {
                query: QueryTarget::Local(_),
                ..
            }
        )
        .then(|| get_available_port().ok_or(SourceError::TxSouceUnavailablePort.into()))
        .transpose()
    }

    pub fn get_auth(&self, env: &Environment) -> Result<Authorize, CannonError> {
        match self {
            TxSource::RealTime {
                tx_modes,
                private_keys,
                addresses,
                ..
            } => {
                let sample_pk = || {
                    private_keys
                        .get(rand::random::<usize>() % private_keys.len())
<<<<<<< HEAD
                        .and_then(|k| env.storage.sample_keysource_pk(k))
                        .ok_or(SourceError::CouldNotSelect("private key"))
=======
                        .and_then(|k| env.storage.sample_keysource_pk(k).try_string())
                        .ok_or(anyhow!("error selecting a valid private key"))
>>>>>>> 6c0d3d5d
                };
                let sample_addr = || {
                    addresses
                        .get(rand::random::<usize>() % addresses.len())
<<<<<<< HEAD
                        .and_then(|k| env.storage.sample_keysource_addr(k))
                        .ok_or(SourceError::CouldNotSelect("address"))
=======
                        .and_then(|k| env.storage.sample_keysource_addr(k).try_string())
                        .ok_or(anyhow!("error selecting a valid address"))
>>>>>>> 6c0d3d5d
                };

                let Some(mode) = tx_modes
                    .iter()
                    .nth(rand::random::<usize>() % tx_modes.len())
                else {
                    return Err(SourceError::NoTxModeAvailable.into());
                };

                let auth = match mode {
                    TxMode::Credits(credit) => match credit {
                        CreditsTxMode::BondPublic => todo!(),
                        CreditsTxMode::UnbondPublic => todo!(),
                        CreditsTxMode::TransferPublic => Authorize::TransferPublic {
                            private_key: sample_pk()?,
                            recipient: sample_addr()?,
                            amount: 1,
                            priority_fee: 0,
                        },
                        CreditsTxMode::TransferPublicToPrivate => todo!(),
                        CreditsTxMode::TransferPrivate => todo!(),
                        CreditsTxMode::TransferPrivateToPublic => todo!(),
                    },
                };

                Ok(auth)
            }
            _ => Err(SourceError::CannotAuthorizePlaybackTx.into()),
        }
    }
}

impl ComputeTarget {
    pub async fn execute(
        &self,
        state: &GlobalState,
        env: &Environment,
        query_path: String,
        auth: serde_json::Value,
    ) -> Result<(), CannonError> {
        match self {
            ComputeTarget::Agent { labels } => {
                // find a client, mark it as busy
<<<<<<< HEAD
                let Some((client, _busy)) = state.pool.read().await.values().find_map(|a| {
                    if !a.is_busy() && a.is_inventory() {
                        a.client_owned().map(|c| (c, a.make_busy()))
                    } else {
                        None
                    }
                }) else {
                    return Err(SourceError::NoAvailableAgents("authorization").into());
=======
                let Some((client, _busy)) = find_compute_agent(
                    state.pool.read().await.values(),
                    &labels.clone().unwrap_or_default(),
                ) else {
                    bail!("no agents available to execute authorization")
>>>>>>> 6c0d3d5d
                };

                // execute the authorization
                client
                    .execute_authorization(
                        env.id,
                        query_path,
                        serde_json::to_string(&auth)
                            .map_err(|e| SourceError::Json("authorize", e))?,
                    )
                    .await
                    .expect("TODO");

                Ok(())
            }
            ComputeTarget::Demox { demox_api: url } => {
                let _body = json!({
                    "jsonrpc": "2.0",
                    "id": 1,
                    "method": "generateTransaction",
                    "params": {
                        "authorization": serde_json::to_string(&auth["authorization"]).map_err(|e| SourceError::Json("auth[authorize]", e))?,
                        "fee": serde_json::to_string(&auth["fee"]).map_err(|e| SourceError::Json("auth[fee]", e))?,
                        "url": query_path,
                        "broadcast": true,
                    }
                });

                todo!("post on {url}")
            }
        }
    }
}

// I use this to generate example yaml...
/* #[cfg(test)]
mod test {
    use super::*;
    use crate::{
        cannon::source::{ComputeTarget, CreditsTxMode, LocalService, TxMode},
        schema::nodes::KeySource,
    };
    use std::str::FromStr;

    #[test]
    fn what_does_it_look_like() {
        println!(
            "{}",
            serde_yaml::to_string(&TxSource::Playback {
                file_name: "test".to_string(),
            })
            .unwrap()
        );
        println!(
            "{}",
            serde_yaml::to_string(&TxSource::RealTime {
                query: QueryTarget::Local(LocalService { sync_from: None }),
                compute: ComputeTarget::Agent { labels: None },
                tx_modes: [TxMode::Credits(CreditsTxMode::TransferPublic)]
                    .into_iter()
                    .collect(),
                private_keys: vec![KeySource::from_str("committee.$").unwrap()],
                addresses: vec![KeySource::from_str("committee.$").unwrap()],
            })
            .unwrap()
        );
    }
}
 */<|MERGE_RESOLUTION|>--- conflicted
+++ resolved
@@ -4,20 +4,16 @@
 use serde_json::json;
 use snot_common::{lasso::Spur, state::NodeKey, INTERN};
 
-<<<<<<< HEAD
 use super::{
     authorized::Authorize,
     error::{CannonError, SourceError},
     net::get_available_port,
 };
-use crate::{env::Environment, schema::nodes::KeySource, state::GlobalState};
-=======
 use crate::{
     env::{set::find_compute_agent, Environment},
     schema::nodes::KeySource,
     state::GlobalState,
 };
->>>>>>> 6c0d3d5d
 
 /// Represents an instance of a local query service.
 #[derive(Clone, Debug, Serialize, Deserialize)]
@@ -210,24 +206,14 @@
                 let sample_pk = || {
                     private_keys
                         .get(rand::random::<usize>() % private_keys.len())
-<<<<<<< HEAD
-                        .and_then(|k| env.storage.sample_keysource_pk(k))
+                        .and_then(|k| env.storage.sample_keysource_pk(k).try_string())
                         .ok_or(SourceError::CouldNotSelect("private key"))
-=======
-                        .and_then(|k| env.storage.sample_keysource_pk(k).try_string())
-                        .ok_or(anyhow!("error selecting a valid private key"))
->>>>>>> 6c0d3d5d
                 };
                 let sample_addr = || {
                     addresses
                         .get(rand::random::<usize>() % addresses.len())
-<<<<<<< HEAD
-                        .and_then(|k| env.storage.sample_keysource_addr(k))
+                        .and_then(|k| env.storage.sample_keysource_addr(k).try_string())
                         .ok_or(SourceError::CouldNotSelect("address"))
-=======
-                        .and_then(|k| env.storage.sample_keysource_addr(k).try_string())
-                        .ok_or(anyhow!("error selecting a valid address"))
->>>>>>> 6c0d3d5d
                 };
 
                 let Some(mode) = tx_modes
@@ -271,22 +257,11 @@
         match self {
             ComputeTarget::Agent { labels } => {
                 // find a client, mark it as busy
-<<<<<<< HEAD
-                let Some((client, _busy)) = state.pool.read().await.values().find_map(|a| {
-                    if !a.is_busy() && a.is_inventory() {
-                        a.client_owned().map(|c| (c, a.make_busy()))
-                    } else {
-                        None
-                    }
-                }) else {
-                    return Err(SourceError::NoAvailableAgents("authorization").into());
-=======
                 let Some((client, _busy)) = find_compute_agent(
                     state.pool.read().await.values(),
                     &labels.clone().unwrap_or_default(),
                 ) else {
-                    bail!("no agents available to execute authorization")
->>>>>>> 6c0d3d5d
+                    return Err(SourceError::NoAvailableAgents("authorization").into());
                 };
 
                 // execute the authorization

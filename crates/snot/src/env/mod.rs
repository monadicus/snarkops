--- conflicted
+++ resolved
@@ -436,20 +436,12 @@
             let not_me = |agent: &AgentPeer| !matches!(agent, AgentPeer::Internal(candidate_id, _) if *candidate_id == id);
 
             node_state.peers = env
-<<<<<<< HEAD
                 .matching_nodes(&node.peers, &pool_lock, PortType::Node)
-=======
-                .matching_nodes(&node.peers, &pool_lock, false)
->>>>>>> 3cacd945
                 .filter(not_me)
                 .collect();
 
             node_state.validators = env
-<<<<<<< HEAD
                 .matching_nodes(&node.validators, &pool_lock, PortType::Bft)
-=======
-                .matching_nodes(&node.validators, &pool_lock, true)
->>>>>>> 3cacd945
                 .filter(not_me)
                 .collect();
 

--- conflicted
+++ resolved
@@ -20,12 +20,9 @@
     /// state.
     async fn reconcile(to: AgentState) -> Result<(), ReconcileError>;
 
-<<<<<<< HEAD
     /// Get the state root from the running node
     async fn get_state_root() -> Result<String, AgentError>;
-=======
     async fn get_metric(metric: AgentMetric) -> f64;
->>>>>>> f2f3cc74
 }
 
 #[derive(Debug, Error, Serialize, Deserialize)]
@@ -40,7 +37,6 @@
     Unknown,
 }
 
-<<<<<<< HEAD
 #[derive(Debug, Error, Serialize, Deserialize)]
 pub enum AgentError {
     #[error("invalid agent state")]
@@ -49,9 +45,8 @@
     FailedToParseJson,
     #[error("failed to make a request")]
     FailedToMakeRequest,
-=======
+}
 #[derive(Debug, Clone, Serialize, Deserialize)]
 pub enum AgentMetric {
     Tps,
->>>>>>> f2f3cc74
 }
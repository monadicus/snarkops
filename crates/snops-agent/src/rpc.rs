use std::{
    collections::HashSet, net::IpAddr, ops::Deref, process::Stdio, sync::Arc, time::Duration,
};

use snops_common::{
    constant::{
        LEDGER_BASE_DIR, LEDGER_PERSIST_DIR, SNARKOS_FILE, SNARKOS_GENESIS_FILE, SNARKOS_LOG_FILE,
    },
    rpc::{
        agent::{AgentMetric, AgentService, AgentServiceRequest, AgentServiceResponse, Handshake},
        control::{ControlServiceRequest, ControlServiceResponse},
        error::{AgentError, ReconcileError},
        MuxMessage,
    },
    state::{AgentId, AgentPeer, AgentState, EnvId, KeyState, PortConfig},
};
use tarpc::{context, ClientMessage, Response};
use tokio::{
    io::{AsyncBufReadExt, BufReader},
    process::Command,
    select,
};
use tracing::{debug, error, info, trace, warn, Level};

use crate::{api, metrics::MetricComputer, reconcile, state::AppState};

/// The JWT file name.
pub const JWT_FILE: &str = "jwt";

pub const NODE_GRACEFUL_SHUTDOWN_TIMEOUT: Duration = Duration::from_secs(10);

/// A multiplexed message, incoming on the websocket.
pub type MuxedMessageIncoming =
    MuxMessage<Response<ControlServiceResponse>, ClientMessage<AgentServiceRequest>>;

/// A multiplexed message, outgoing on the websocket.
pub type MuxedMessageOutgoing =
    MuxMessage<ClientMessage<ControlServiceRequest>, Response<AgentServiceResponse>>;

// TODO: include agent state (process, JWT, etc.)
#[derive(Clone)]
pub struct AgentRpcServer {
    pub state: AppState,
}

impl AgentService for AgentRpcServer {
<<<<<<< HEAD
    async fn handshake(self, _: context::Context, handshake: Handshake) {
        // store and cache JWT
=======
    async fn handshake(
        self,
        context: context::Context,
        handshake: Handshake,
    ) -> Result<(), ReconcileError> {
>>>>>>> 8b7facad
        if let Some(token) = handshake.jwt {
            // cache the JWT in the state JWT mutex
            self.state
                .jwt
                .lock()
                .expect("failed to acquire JWT lock")
                .replace(token.to_owned());

            tokio::fs::write(self.state.cli.path.join(JWT_FILE), token)
                .await
                .expect("failed to write jwt file");
        }

<<<<<<< HEAD
        // store loki server URL
        if let Some(loki) = handshake.loki {
            self.state
                .loki
                .lock()
                .expect("failed to acquire loki URL lock")
                .replace(loki);
        }
=======
        // reconcile if state has changed
        let needs_reconcile = *self.state.agent_state.read().await != handshake.state;
        if needs_reconcile {
            Self::reconcile(self, context, handshake.state).await?;
        }

        Ok(())
>>>>>>> 8b7facad
    }

    async fn reconcile(
        self,
        _: context::Context,
        target: AgentState,
    ) -> Result<(), ReconcileError> {
        info!("beginning reconcilation...");

        // acquire the handle lock
        let mut handle_container = self.state.reconcilation_handle.lock().await;

        // abort if we are already reconciling
        if let Some(handle) = handle_container.take() {
            info!("aborting previous reconcilation task...");
            handle.abort();
        }

        // perform the reconcilation
        let state = Arc::clone(&self.state);
        let handle = tokio::spawn(async move {
            // previous state cleanup
            let old_state = {
                let agent_state_lock = state.agent_state.read().await;
                match agent_state_lock.deref() {
                    // kill existing child if running
                    AgentState::Node(_, node) if node.online => {
                        info!("cleaning up snarkos process...");

                        if let Some((mut child, id)) =
                            state.child.write().await.take().and_then(|ch| {
                                let id = ch.id()?;
                                Some((ch, id))
                            })
                        {
                            use nix::{
                                sys::signal::{self, Signal},
                                unistd::Pid,
                            };

                            // send SIGINT to the child process
                            signal::kill(Pid::from_raw(id as i32), Signal::SIGINT).unwrap();

                            // wait for graceful shutdown or kill process after 10 seconds
                            let timeout = tokio::time::sleep(NODE_GRACEFUL_SHUTDOWN_TIMEOUT);

                            select! {
                                _ = child.wait() => (),
                                _ = timeout => {
                                    info!("snarkos process did not gracefully shut down, killing...");
                                    child.kill().await.unwrap();
                                }
                            }
                        }
                    }

                    _ => (),
                }

                agent_state_lock.deref().clone()
            };

            // download new storage if storage_id changed
            'storage: {
                let (is_same_env, is_same_index) = match (&old_state, &target) {
                    (AgentState::Node(old_env, old_node), AgentState::Node(new_env, new_node)) => {
                        (old_env == new_env, old_node.height.0 == new_node.height.0)
                    }
                    _ => (false, false),
                };

                if is_same_env && is_same_index {
                    debug!("skipping agent storage download");
                    break 'storage;
                }

                // TODO: download storage to a cache directory (~/config/.snops) to prevent
                // multiple agents from having to redownload
                // can be configurable to also work from a network drive

                // download and decompress the storage
                // skip if we don't need storage
                let AgentState::Node(env_id, node) = &target else {
                    break 'storage;
                };
                let height = &node.height.1;

                // get the storage info for this environment if we don't have it cached
                let info = state
                    .get_env_info(*env_id)
                    .await
                    .map_err(|_| ReconcileError::StorageAcquireError("storage info".to_owned()))?;

                trace!("checking storage files...");

                // only download storage if it's a new environment
                // if a node starts at height: 0, the node will never
                // download the ledger
                if !is_same_env {
                    reconcile::check_files(&state, *env_id, &info, height).await?;
                }
                reconcile::load_ledger(&state, &info, height, !is_same_env).await?;
                // TODO: checkpoint/absolute height request handling
            }

            // reconcile towards new state
            match target.clone() {
                // do nothing on inventory state
                AgentState::Inventory => (),

                // start snarkOS node when node
                AgentState::Node(env_id, node) => {
                    let mut child_lock = state.child.write().await;
                    let mut command = Command::new(state.cli.path.join(SNARKOS_FILE));

                    // get the storage info for this environment if we don't have it cached
                    let info = state.get_env_info(env_id).await.map_err(|_| {
                        ReconcileError::StorageAcquireError("storage info".to_owned())
                    })?;

                    let storage_id = &info.id;
                    let storage_path = state.cli.path.join("storage").join(storage_id.to_string());
                    let ledger_path = if info.persist {
                        storage_path.join(LEDGER_PERSIST_DIR)
                    } else {
                        state.cli.path.join(LEDGER_BASE_DIR)
                    };

                    // add loki URL if one is set
                    if let Some(loki) = &*state.loki.lock().unwrap() {
                        command
                            .env(
                                "SNOPS_LOKI_LABELS",
                                format!("env_id={},node_key={}", env_id, node.node_key),
                            )
                            .arg("--loki")
                            .arg(loki.as_str());
                    }

                    command
                        .stdout(Stdio::piped())
                        .stderr(Stdio::piped())
                        .envs(&node.env)
                        .arg("--log")
                        .arg(state.cli.path.join(SNARKOS_LOG_FILE))
                        .arg("run")
                        .arg("--type")
                        .arg(node.ty.to_string())
                        // storage configuration
                        .arg("--genesis")
                        .arg(storage_path.join(SNARKOS_GENESIS_FILE))
                        .arg("--ledger")
                        .arg(ledger_path)
                        // port configuration
                        .arg("--bind")
                        .arg(state.cli.bind_addr.to_string())
                        .arg("--bft")
                        .arg(state.cli.ports.bft.to_string())
                        .arg("--rest")
                        .arg(state.cli.ports.rest.to_string())
                        .arg("--metrics")
                        .arg(state.cli.ports.metrics.to_string())
                        .arg("--node")
                        .arg(state.cli.ports.node.to_string());

                    match node.private_key {
                        KeyState::None => {}
                        KeyState::Local => {
                            command.arg("--private-key-file").arg(
                                state
                                    .cli
                                    .private_key_file
                                    .as_ref()
                                    .ok_or(ReconcileError::NoLocalPrivateKey)?,
                            );
                        }
                        KeyState::Literal(pk) => {
                            command.arg("--private-key").arg(pk);
                        }
                    }

                    // conditionally add retention policy
                    if let Some(policy) = &info.retention_policy {
                        command.arg("--retention-policy").arg(policy.to_string());
                    }

                    // Find agents that do not have cached addresses
                    let unresolved_addrs: HashSet<AgentId> = {
                        let resolved_addrs = state.resolved_addrs.read().await;
                        node.peers
                            .iter()
                            .chain(node.validators.iter())
                            .filter_map(|p| {
                                if let AgentPeer::Internal(id, _) = p {
                                    (!resolved_addrs.contains_key(id)).then_some(*id)
                                } else {
                                    None
                                }
                            })
                            .collect()
                    };

                    // Fetch all unresolved addresses and update the cache
                    if !unresolved_addrs.is_empty() {
                        tracing::debug!(
                            "need to resolve addrs: {}",
                            unresolved_addrs
                                .iter()
                                .map(|id| id.to_string())
                                .collect::<Vec<_>>()
                                .join(",")
                        );
                        let new_addrs = state
                            .client
                            .resolve_addrs(context::current(), unresolved_addrs)
                            .await
                            .map_err(|err| {
                                error!("rpc error while resolving addresses: {err}");
                                ReconcileError::Unknown
                            })?
                            .map_err(ReconcileError::ResolveAddrError)?;
                        tracing::debug!(
                            "resolved new addrs: {}",
                            new_addrs
                                .iter()
                                .map(|(id, addr)| format!("{}: {}", id, addr))
                                .collect::<Vec<_>>()
                                .join(", ")
                        );
                        state.resolved_addrs.write().await.extend(new_addrs);
                    }

                    if !node.peers.is_empty() {
                        command
                            .arg("--peers")
                            .arg(state.agentpeers_to_cli(&node.peers).await.join(","));
                    }

                    if !node.validators.is_empty() {
                        command
                            .arg("--validators")
                            .arg(state.agentpeers_to_cli(&node.validators).await.join(","));
                    }

                    if node.online {
                        tracing::trace!("spawning node process...");
                        tracing::debug!("node command: {command:?}");
                        let mut child = command.spawn().expect("failed to start child");

                        // start a new task to log stdout
                        // TODO: probably also want to read stderr
                        let stdout: tokio::process::ChildStdout = child.stdout.take().unwrap();
                        let stderr: tokio::process::ChildStderr = child.stderr.take().unwrap();

                        tokio::spawn(async move {
                            let child_span = tracing::span!(Level::INFO, "child process stdout");
                            let _enter = child_span.enter();

                            let mut reader1 = BufReader::new(stdout).lines();
                            let mut reader2 = BufReader::new(stderr).lines();

                            loop {
                                tokio::select! {
                                    Ok(line) = reader1.next_line() => {
                                        if let Some(line) = line {
                                            info!(line);
                                        } else {
                                            break;
                                        }
                                    }
                                    Ok(Some(line)) = reader2.next_line() => {
                                        error!(line);
                                    }
                                }
                            }
                        });

                        *child_lock = Some(child);

                        // todo: check to ensure the node actually comes online
                        // by hitting the REST latest block
                    } else {
                        tracing::debug!("skipping node spawn");
                    }
                }
            }

            // After completing the reconcilation, update the agent state
            let mut agent_state = state.agent_state.write().await;
            *agent_state = target;

            Ok(())
        });

        // update the mutex with our new handle and drop the lock
        *handle_container = Some(handle.abort_handle());
        drop(handle_container);

        // await reconcilation completion
        let res = match handle.await {
            Err(e) if e.is_cancelled() => {
                warn!("reconcilation was aborted by a newer reconcilation request");

                // early return (don't clean up the handle lock)
                return Err(ReconcileError::Aborted);
            }

            Ok(inner) => inner,
            Err(e) => {
                warn!("reconcilation task panicked: {e}");
                Err(ReconcileError::Unknown)
            }
        };

        // clean up the abort handle
        // we can't be here if we were cancelled (see early return above)
        self.state.reconcilation_handle.lock().await.take();

        res
    }

    async fn get_addrs(self, _: context::Context) -> (PortConfig, Option<IpAddr>, Vec<IpAddr>) {
        (
            self.state.cli.ports.clone(),
            self.state.external_addr,
            self.state.internal_addrs.clone(),
        )
    }

    async fn get_state_root(self, _: context::Context) -> Result<String, AgentError> {
        if !matches!(
            self.state.agent_state.read().await.deref(),
            AgentState::Node(_, _)
        ) {
            return Err(AgentError::InvalidState);
        }

        let url = format!(
            "http://127.0.0.1:{}/mainnet/latest/stateRoot",
            self.state.cli.ports.rest
        );
        let response = reqwest::get(&url)
            .await
            .map_err(|_| AgentError::FailedToMakeRequest)?;
        response
            .json()
            .await
            .map_err(|_| AgentError::FailedToParseJson)
    }

    async fn broadcast_tx(self, _: context::Context, tx: String) -> Result<(), AgentError> {
        if !matches!(
            self.state.agent_state.read().await.deref(),
            AgentState::Node(_, _)
        ) {
            return Err(AgentError::InvalidState);
        }

        let url = format!(
            "http://127.0.0.1:{}/mainnet/transaction/broadcast",
            self.state.cli.ports.rest
        );
        let response = reqwest::Client::new()
            .post(url)
            .header("Content-Type", "application/json")
            .body(tx)
            .send()
            .await
            .map_err(|_| AgentError::FailedToMakeRequest)?;
        if response.status().is_success() {
            Ok(())
        } else {
            Err(AgentError::FailedToMakeRequest)
        }
    }

    async fn get_metric(self, _: context::Context, metric: AgentMetric) -> f64 {
        let metrics = self.state.metrics.read().await;

        match metric {
            AgentMetric::Tps => metrics.tps.get(),
        }
    }

    async fn execute_authorization(
        self,
        _: context::Context,
        env_id: EnvId,
        query: String,
        auth: String,
    ) -> Result<(), AgentError> {
        info!("executing authorization...");

        // TODO: maybe in the env config store a branch label for the binary so it won't
        // be put in storage and won't overwrite itself

        // download the snarkOS binary
        api::check_binary(
            env_id,
            &format!("http://{}", &self.state.endpoint),
            &self.state.cli.path.join(SNARKOS_FILE),
        ) // TODO: http(s)?
        .await
        .map_err(|e| {
            error!("failed obtain runner binary: {e}");
            AgentError::ProcessFailed
        })?;

        let res = Command::new(dbg!(self.state.cli.path.join(SNARKOS_FILE)))
            .stdout(std::io::stdout())
            .stderr(std::io::stderr())
            .arg("execute")
            .arg("--query")
            .arg(&format!("http://{}{query}", self.state.endpoint))
            .arg(auth)
            .spawn()
            .map_err(|e| {
                error!("failed to spawn auth exec process: {e}");
                AgentError::FailedToSpawnProcess
            })?
            .wait()
            .await
            .map_err(|e| {
                error!("auth exec process failed: {e}");
                AgentError::ProcessFailed
            })?;

        if !res.success() {
            error!("auth exec process exited with status: {res}");
            return Err(AgentError::ProcessFailed);
        }
        Ok(())
    }
}<|MERGE_RESOLUTION|>--- conflicted
+++ resolved
@@ -44,16 +44,11 @@
 }
 
 impl AgentService for AgentRpcServer {
-<<<<<<< HEAD
-    async fn handshake(self, _: context::Context, handshake: Handshake) {
-        // store and cache JWT
-=======
     async fn handshake(
         self,
         context: context::Context,
         handshake: Handshake,
     ) -> Result<(), ReconcileError> {
->>>>>>> 8b7facad
         if let Some(token) = handshake.jwt {
             // cache the JWT in the state JWT mutex
             self.state
@@ -67,7 +62,6 @@
                 .expect("failed to write jwt file");
         }
 
-<<<<<<< HEAD
         // store loki server URL
         if let Some(loki) = handshake.loki {
             self.state
@@ -76,7 +70,7 @@
                 .expect("failed to acquire loki URL lock")
                 .replace(loki);
         }
-=======
+
         // reconcile if state has changed
         let needs_reconcile = *self.state.agent_state.read().await != handshake.state;
         if needs_reconcile {
@@ -84,7 +78,6 @@
         }
 
         Ok(())
->>>>>>> 8b7facad
     }
 
     async fn reconcile(

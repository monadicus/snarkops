use std::str::FromStr;

use axum::{
    extract::{Path, Request, State},
    middleware,
    response::{IntoResponse, Redirect, Response},
    routing::get,
    Router,
};
use http::{StatusCode, Uri};
use snops_common::{
    binaries::{BinaryEntry, BinarySource},
<<<<<<< HEAD
    schema::storage::{DEFAULT_AGENT_BINARY, DEFAULT_AOT_BINARY},
    state::{InternedId, NetworkId, StorageId},
=======
    state::{id_or_none, InternedId, NetworkId},
>>>>>>> bb81dbb7
};
use tower::Service;
use tower_http::services::ServeFile;

use crate::{
    apply::error::StorageError,
    server::error::ServerError,
    state::{AppState, GlobalState},
    unwrap_or_bad_request, unwrap_or_not_found,
};

async fn not_found(uri: Uri, res: Response) -> Response {
    match res.status() {
        StatusCode::NOT_FOUND => {
            let path = uri.path();
            let content = path.split('/').last().unwrap();
            ServerError::ContentNotFound(content.to_owned()).into_response()
        }
        _ => res,
    }
}

pub(super) async fn init_routes(state: &GlobalState) -> Router<AppState> {
    // create storage path
    let storage_path = state.cli.path.join("storage");
    tracing::debug!("storage path: {:?}", storage_path);
    tokio::fs::create_dir_all(&storage_path)
        .await
        .expect("failed to create ledger storage path");

    Router::new()
        // the snarkOS binary
        .route_service(
            "/snarkos",
            get(|req: Request| respond_from_entry(InternedId::default(), &DEFAULT_AOT_BINARY, req))
                .head(|req: Request| {
                    respond_from_entry(InternedId::default(), &DEFAULT_AOT_BINARY, req)
                }),
        )
        // the agent binary
        .route_service(
            "/agent",
            get(|req: Request| {
                respond_from_entry(
                    InternedId::from_str("agent").unwrap(),
                    &DEFAULT_AGENT_BINARY,
                    req,
                )
            }),
        )
        // ledger/block storage derived from tests (.tar.gz'd)
        .route("/storage/:network/:storage_id/:file", get(serve_file))
        .route(
            "/storage/:network/:storage_id/binaries/:id",
            get(serve_binary).head(serve_binary),
        )
        .layer(middleware::map_response(not_found))
}

/// Serve a binary from the storage or a redirect to the binary
async fn serve_binary(
    Path((network, storage_id, binary_id)): Path<(NetworkId, String, String)>,
    State(state): State<AppState>,
    req: Request,
) -> Response {
    let storage_id = unwrap_or_not_found!("unknown storage id", id_or_none(&storage_id));
    let binary_id = unwrap_or_not_found!("unknown binary id", id_or_none(&binary_id));

    let storage = unwrap_or_not_found!(
        "storage not found",
        state.storage.get(&(network, storage_id))
    )
    .clone();

    match storage.resolve_binary_entry(binary_id) {
        Ok((id, entry)) => respond_from_entry(id, entry, req).await,
        Err(e) => ServerError::from(e).into_response(),
    }
}

/// Given a binary entry, respond with the binary or a redirect to the binary
async fn respond_from_entry(id: InternedId, entry: &BinaryEntry, req: Request) -> Response {
    match &entry.source {
        BinarySource::Url(url) => Redirect::temporary(url.as_str()).into_response(),
        BinarySource::Path(file) if !file.exists() => {
            ServerError::from(StorageError::BinaryFileMissing(id, file.clone())).into_response()
        }
        BinarySource::Path(file) => ServeFile::new(file).call(req).await.into_response(),
    }
}

async fn serve_file(
    Path((network, storage_id, file)): Path<(NetworkId, String, String)>,
    State(state): State<AppState>,
    req: Request,
) -> Response {
    let storage_id = unwrap_or_bad_request!("invalid storage id", id_or_none(&storage_id));

    let storage = unwrap_or_not_found!(
        "storage not found",
        state.storage.get(&(network, storage_id))
    )
    .clone();

    match file.as_str() {
        // ensure genesis is only served if native genesis is disabled
        "genesis.block" => {
            if storage.native_genesis {
                return StatusCode::NOT_FOUND.into_response();
            }
        }
        // otherwise, return a 404
        _ => return StatusCode::NOT_FOUND.into_response(),
    }

    let file_path = storage.path(&state).join(&file);

    // ensure the file exists
    if !file_path.exists() {
        return StatusCode::NOT_FOUND.into_response();
    }

    // serve the file
    ServeFile::new(file_path).call(req).await.into_response()
}<|MERGE_RESOLUTION|>--- conflicted
+++ resolved
@@ -10,12 +10,8 @@
 use http::{StatusCode, Uri};
 use snops_common::{
     binaries::{BinaryEntry, BinarySource},
-<<<<<<< HEAD
     schema::storage::{DEFAULT_AGENT_BINARY, DEFAULT_AOT_BINARY},
-    state::{InternedId, NetworkId, StorageId},
-=======
     state::{id_or_none, InternedId, NetworkId},
->>>>>>> bb81dbb7
 };
 use tower::Service;
 use tower_http::services::ServeFile;

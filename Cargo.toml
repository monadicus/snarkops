--- conflicted
+++ resolved
@@ -33,13 +33,8 @@
 
 [workspace.dependencies]
 aleo-std = "=0.1.24"
-<<<<<<< HEAD
-axum = { version = "0.7.5", features = ["macros"] }
-anyhow = "1"
-=======
 axum = { version = "0.7", default-features = false }
 anyhow = { version = "1", features = ["backtrace"] }
->>>>>>> 6f07fc4b
 bimap = "0.6"
 bincode = "1.3"
 chrono = { version = "0.4", default-features = false }
